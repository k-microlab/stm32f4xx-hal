--- conflicted
+++ resolved
@@ -184,317 +184,6 @@
     _usart: PhantomData<USART>,
 }
 
-<<<<<<< HEAD
-/// USART1
-impl<PINS> Serial<USART1, PINS> {
-    pub fn usart1(usart: USART1, pins: PINS, baud_rate: Bps, clocks: Clocks) -> Self
-    where
-        PINS: Pins<USART1>,
-    {
-        // NOTE(unsafe) This executes only during initialisation
-        let rcc = unsafe { &(*RCC::ptr()) };
-
-        // Enable clock for USART
-        rcc.apb2enr.modify(|_, w| w.usart1en().set_bit());
-
-        // Calculate correct baudrate divisor on the fly
-        let div = (clocks.pclk2().0 * 25) / (4 * baud_rate.0);
-        let mantissa = div / 100;
-        let fraction = ((div - mantissa * 100) * 16 + 50) / 100;
-        usart
-            .brr
-            .write(|w| unsafe { w.bits(mantissa << 4 | fraction) });
-
-        // Reset other registers to disable advanced USART features
-        usart.cr2.reset();
-        usart.cr3.reset();
-
-        // Enable transmission and receiving
-        usart
-            .cr1
-            .write(|w| w.ue().set_bit().te().set_bit().re().set_bit());
-
-        Serial { usart, pins }
-    }
-
-    pub fn split(self) -> (Tx<USART1>, Rx<USART1>) {
-        (
-            Tx {
-                _usart: PhantomData,
-            },
-            Rx {
-                _usart: PhantomData,
-            },
-        )
-    }
-
-    pub fn release(self) -> (USART1, PINS) {
-        (self.usart, self.pins)
-    }
-}
-
-impl hal::serial::Read<u8> for Rx<USART1> {
-    type Error = Error;
-
-    fn read(&mut self) -> nb::Result<u8, Error> {
-        // NOTE(unsafe) atomic read with no side effects
-        let sr = unsafe { (*USART1::ptr()).sr.read() };
-
-        // Any error requires the dr to be read to clear
-        if sr.pe().bit_is_set()
-            || sr.fe().bit_is_set()
-            || sr.nf().bit_is_set()
-            || sr.ore().bit_is_set()
-        {
-            unsafe { (*USART1::ptr()).dr.read() };
-        }
-
-        Err(if sr.pe().bit_is_set() {
-            nb::Error::Other(Error::Parity)
-        } else if sr.fe().bit_is_set() {
-            nb::Error::Other(Error::Framing)
-        } else if sr.nf().bit_is_set() {
-            nb::Error::Other(Error::Noise)
-        } else if sr.ore().bit_is_set() {
-            nb::Error::Other(Error::Overrun)
-        } else if sr.rxne().bit_is_set() {
-            // NOTE(read_volatile) see `write_volatile` below
-            return Ok(unsafe { ptr::read_volatile(&(*USART1::ptr()).dr as *const _ as *const _) });
-        } else {
-            nb::Error::WouldBlock
-        })
-    }
-}
-
-impl hal::serial::Write<u8> for Tx<USART1> {
-    type Error = Error;
-
-    fn flush(&mut self) -> nb::Result<(), Self::Error> {
-        // NOTE(unsafe) atomic read with no side effects
-        let sr = unsafe { (*USART1::ptr()).sr.read() };
-
-        if sr.tc().bit_is_set() {
-            Ok(())
-        } else {
-            Err(nb::Error::WouldBlock)
-        }
-    }
-
-    fn write(&mut self, byte: u8) -> nb::Result<(), Self::Error> {
-        // NOTE(unsafe) atomic read with no side effects
-        let sr = unsafe { (*USART1::ptr()).sr.read() };
-
-        if sr.txe().bit_is_set() {
-            // NOTE(unsafe) atomic write to stateless register
-            // NOTE(write_volatile) 8-bit write that's not possible through the svd2rust API
-            unsafe { ptr::write_volatile(&(*USART1::ptr()).dr as *const _ as *mut _, byte) }
-            Ok(())
-        } else {
-            Err(nb::Error::WouldBlock)
-        }
-    }
-}
-
-/// USART2
-impl<PINS> Serial<USART2, PINS> {
-    pub fn usart2(
-        usart: USART2,
-        pins: PINS,
-        config: config::Config,
-        clocks: Clocks,
-    ) -> Result<Self, config::InvalidConfig>
-    where
-        PINS: Pins<USART2>,
-    {
-        use self::config::*;
-
-        // NOTE(unsafe) This executes only during initialisation
-        let rcc = unsafe { &(*RCC::ptr()) };
-
-        // Enable clock for USART
-        rcc.apb1enr.modify(|_, w| w.usart2en().set_bit());
-
-        // Calculate correct baudrate divisor on the fly
-        let div = (clocks.pclk1().0 * 25) / (4 * config.baudrate.0);
-        let mantissa = div / 100;
-        let fraction = ((div - mantissa * 100) * 16 + 50) / 100;
-        usart
-            .brr
-            .write(|w| unsafe { w.bits(mantissa << 4 | fraction) });
-
-        // Reset other registers to disable advanced USART features
-        usart.cr2.reset();
-        usart.cr3.reset();
-
-        // Enable transmission and receiving
-        // and configure frame
-        usart.cr1.write(|w| {
-            w.ue()
-                .set_bit()
-                .te()
-                .set_bit()
-                .re()
-                .set_bit()
-                .m()
-                .bit(match config.wordlength {
-                    WordLength::DataBits8 => false,
-                    WordLength::DataBits9 => true,
-                }).pce()
-                .bit(match config.parity {
-                    Parity::ParityNone => false,
-                    _ => true,
-                }).ps()
-                .bit(match config.parity {
-                    Parity::ParityOdd => true,
-                    _ => false,
-                })
-        });
-
-        usart.cr2.write(|w| {
-            w.stop().variant(match config.stopbits {
-                StopBits::STOP0P5 => STOPW::STOP0P5,
-                StopBits::STOP1 => STOPW::STOP1,
-                StopBits::STOP1P5 => STOPW::STOP1P5,
-                StopBits::STOP2 => STOPW::STOP2,
-            })
-        });
-        Ok(Serial { usart, pins })
-    }
-
-    pub fn split(self) -> (Tx<USART2>, Rx<USART2>) {
-        (
-            Tx {
-                _usart: PhantomData,
-            },
-            Rx {
-                _usart: PhantomData,
-            },
-        )
-    }
-    pub fn release(self) -> (USART2, PINS) {
-        (self.usart, self.pins)
-    }
-}
-
-impl hal::serial::Read<u8> for Rx<USART2> {
-    type Error = Error;
-
-    fn read(&mut self) -> nb::Result<u8, Error> {
-        // NOTE(unsafe) atomic read with no side effects
-        let sr = unsafe { (*USART2::ptr()).sr.read() };
-
-        // Any error requires the dr to be read to clear
-        if sr.pe().bit_is_set()
-            || sr.fe().bit_is_set()
-            || sr.nf().bit_is_set()
-            || sr.ore().bit_is_set()
-        {
-            unsafe { (*USART2::ptr()).dr.read() };
-        }
-
-        Err(if sr.pe().bit_is_set() {
-            nb::Error::Other(Error::Parity)
-        } else if sr.fe().bit_is_set() {
-            nb::Error::Other(Error::Framing)
-        } else if sr.nf().bit_is_set() {
-            nb::Error::Other(Error::Noise)
-        } else if sr.ore().bit_is_set() {
-            nb::Error::Other(Error::Overrun)
-        } else if sr.rxne().bit_is_set() {
-            // NOTE(read_volatile) see `write_volatile` below
-            return Ok(unsafe { ptr::read_volatile(&(*USART2::ptr()).dr as *const _ as *const _) });
-        } else {
-            nb::Error::WouldBlock
-        })
-    }
-}
-
-impl hal::serial::Write<u8> for Tx<USART2> {
-    type Error = Error;
-
-    fn flush(&mut self) -> nb::Result<(), Self::Error> {
-        // NOTE(unsafe) atomic read with no side effects
-        let sr = unsafe { (*USART2::ptr()).sr.read() };
-
-        if sr.tc().bit_is_set() {
-            Ok(())
-        } else {
-            Err(nb::Error::WouldBlock)
-        }
-    }
-
-    fn write(&mut self, byte: u8) -> nb::Result<(), Self::Error> {
-        // NOTE(unsafe) atomic read with no side effects
-        let sr = unsafe { (*USART2::ptr()).sr.read() };
-
-        if sr.txe().bit_is_set() {
-            // NOTE(unsafe) atomic write to stateless register
-            // NOTE(write_volatile) 8-bit write that's not possible through the svd2rust API
-            unsafe { ptr::write_volatile(&(*USART2::ptr()).dr as *const _ as *mut _, byte) }
-            Ok(())
-        } else {
-            Err(nb::Error::WouldBlock)
-        }
-    }
-}
-
-
-/// USART3
-#[cfg(any(feature = "stm32f407", feature = "stm32f429"))]
-impl<PINS> Serial<USART3, PINS> {
-    pub fn usart3(usart: USART3, pins: PINS, baud_rate: Bps, clocks: Clocks) -> Self
-    where
-        PINS: Pins<USART3>,
-    {
-        // NOTE(unsafe) This executes only during initialisation
-        let rcc = unsafe { &(*RCC::ptr()) };
-
-        // Enable clock for USART
-        rcc.apb1enr.modify(|_, w| w.usart3en().set_bit());
-
-        // Calculate correct baudrate divisor on the fly
-        let div = (clocks.pclk1().0 * 25) / (4 * baud_rate.0);
-        let mantissa = div / 100;
-        let fraction = ((div - mantissa * 100) * 16 + 50) / 100;
-        usart
-            .brr
-            .write(|w| unsafe { w.bits(mantissa << 4 | fraction) });
-
-        // Reset other registers to disable advanced USART features
-        usart.cr2.reset();
-        usart.cr3.reset();
-
-        // Enable transmission and receiving
-        usart
-            .cr1
-            .write(|w| w.ue().set_bit().te().set_bit().re().set_bit());
-
-        Serial { usart, pins }
-    }
-
-    pub fn split(self) -> (Tx<USART3>, Rx<USART3>) {
-        (
-            Tx {
-                _usart: PhantomData,
-            },
-            Rx {
-                _usart: PhantomData,
-            },
-        )
-    }
-    pub fn release(self) -> (USART3, PINS) {
-        (self.usart, self.pins)
-    }
-}
-
-#[cfg(any(feature = "stm32f407", feature = "stm32f429"))]
-impl hal::serial::Read<u8> for Rx<USART3> {
-    type Error = Error;
-
-    fn read(&mut self) -> nb::Result<u8, Error> {
-        // NOTE(unsafe) atomic read with no side effects
-        let sr = unsafe { (*USART3::ptr()).sr.read() };
-=======
 macro_rules! halUsart {
     ($(
         $USARTX:ident: ($usartX:ident, $apbXenr:ident, $usartXen:ident,  $pclkX:ident),
@@ -579,7 +268,6 @@
                     (self.usart, self.pins)
                 }
             }
->>>>>>> 3843c97f
 
             impl hal::serial::Read<u8> for Rx<$USARTX> {
                 type Error = Error;
@@ -646,43 +334,19 @@
     }
 }
 
-<<<<<<< HEAD
-#[cfg(any(feature = "stm32f407", feature = "stm32f429"))]
-impl hal::serial::Write<u8> for Tx<USART3> {
-    type Error = Error;
-
-    fn flush(&mut self) -> nb::Result<(), Self::Error> {
-        // NOTE(unsafe) atomic read with no side effects
-        let sr = unsafe { (*USART3::ptr()).sr.read() };
-
-        if sr.tc().bit_is_set() {
-            Ok(())
-        } else {
-            Err(nb::Error::WouldBlock)
-        }
-    }
-
-    fn write(&mut self, byte: u8) -> nb::Result<(), Self::Error> {
-        // NOTE(unsafe) atomic read with no side effects
-        let sr = unsafe { (*USART3::ptr()).sr.read() };
-
-        if sr.txe().bit_is_set() {
-            // NOTE(unsafe) atomic write to stateless register
-            // NOTE(write_volatile) 8-bit write that's not possible through the svd2rust API
-            unsafe { ptr::write_volatile(&(*USART3::ptr()).dr as *const _ as *mut _, byte) }
-            Ok(())
-        } else {
-            Err(nb::Error::WouldBlock)
-        }
-    }
-=======
+
 halUsart! {
     USART1: (usart1, apb2enr, usart1en, pclk2),
     USART2: (usart2, apb1enr, usart2en, pclk1),
+    USART6: (usart6, apb2enr, usart6en, pclk2),
+}
+
+
+#[cfg(any(feature = "stm32f407", feature = "stm32f429"))]
+halUsart! {
     USART3: (usart3, apb1enr, usart3en, pclk1),
-    USART6: (usart6, apb2enr, usart6en, pclk2),
->>>>>>> 3843c97f
-}
+}
+
 
 impl<USART> fmt::Write for Tx<USART>
 where
